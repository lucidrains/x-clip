import math
import copy
from contextlib import contextmanager

import torch
import torch.nn.functional as F
from torch import nn, einsum
from einops import rearrange, repeat, reduce
from einops.layers.torch import Rearrange

# helper functions


def exists(val):
    return val is not None


def default(val, d):
    return val if exists(val) else d

<<<<<<< HEAD

def masked_mean(t, mask, dim=1):
    t = t.masked_fill(~mask[:, :, None], 0.)
    return t.sum(dim=1) / mask.sum(dim=1, keepdim=True)

=======
@contextmanager
def null_context():
    yield

def max_neg_value(dtype):
    return -torch.finfo(dtype).max

def masked_mean(t, mask, dim = 1, eps = 1e-6):
    t = t.masked_fill(~mask, 0.)
    numer = t.sum(dim = dim)
    denom = mask.sum(dim = dim).clamp(min = eps)
    return numer / denom

def log(t, eps = 1e-20):
    return torch.log(t + eps)
>>>>>>> e8bf2621

def l2norm(t):
    return F.normalize(t, dim=-1, p=2)


# helper classes

<<<<<<< HEAD
=======
class RearrangeImage(nn.Module):
    def forward(self, x):
        return rearrange(x, 'b (h w) c -> b c h w', h = int(math.sqrt(x.shape[1])))
>>>>>>> e8bf2621

class PreNorm(nn.Module):
    def __init__(self, dim, fn):
        super().__init__()
        self.norm = nn.LayerNorm(dim)
        self.fn = fn

    def forward(self, x, **kwargs):
        return self.fn(self.norm(x), **kwargs)


# transformer


class FeedForward(nn.Module):
    def __init__(self, dim, mult=4, dropout=0.):
        super().__init__()
        inner_dim = int(dim * mult)

        self.net = nn.Sequential(nn.Linear(dim, inner_dim), nn.GELU(),
                                 nn.Dropout(dropout),
                                 nn.Linear(inner_dim, dim))

    def forward(self, x):
        return self.net(x)


class Attention(nn.Module):
    def __init__(self, dim, dim_head=64, heads=8, dropout=0.):
        super().__init__()
        self.heads = heads
        self.scale = dim_head**-0.5
        inner_dim = dim_head * heads

        self.to_qkv = nn.Linear(dim, inner_dim * 3, bias=False)
        self.to_out = nn.Linear(inner_dim, dim)
        self.dropout = nn.Dropout(dropout)

    def forward(self, x, mask=None):
        h = self.heads
        q, k, v = self.to_qkv(x).chunk(3, dim=-1)
        q, k, v = map(lambda t: rearrange(t, 'b n (h d) -> b h n d', h=h),
                      (q, k, v))

        sim = einsum('b h i d, b h j d -> b h i j', q, k) * self.scale

        if exists(mask):
            mask = rearrange(mask, 'b j -> b 1 1 j')
            mask_value = -torch.finfo(sim.dtype).max
            sim = sim.masked_fill(~mask, mask_value)

        attn = sim.softmax(dim=-1)
        attn = self.dropout(attn)

        out = einsum('b h i j, b h j d -> b h i d', attn, v)
        out = rearrange(out, 'b h n d -> b n (h d)')
        return self.to_out(out)


class Transformer(nn.Module):
    def __init__(self,
                 dim,
                 *,
                 depth,
                 dim_head=64,
                 heads=8,
                 attn_dropout=0.,
                 ff_dropout=0.,
                 ff_mult=4):
        super().__init__()
        self.layers = nn.ModuleList([])
        for _ in range(depth):
            self.layers.append(
                nn.ModuleList([
                    PreNorm(
                        dim,
                        Attention(dim=dim,
                                  dim_head=dim_head,
                                  heads=heads,
                                  dropout=attn_dropout)),
                    PreNorm(dim, FeedForward(dim=dim, mult=ff_mult)),
                ]))

        self.norm_out = nn.LayerNorm(dim)

    def forward(self, x, mask=None):
        for attn, ff in self.layers:
            x = attn(x, mask=mask) + x
            x = ff(x) + x

        return self.norm_out(x)


# text and vision transformers


class TextTransformer(nn.Module):
    def __init__(self, dim, *, num_tokens, max_seq_len, **kwargs):
        super().__init__()
        self.token_emb = nn.Embedding(num_tokens, dim)
        self.pos_emb = nn.Embedding(max_seq_len, dim)
        self.cls_token = nn.Parameter(torch.randn(dim))

        self.transformer = Transformer(dim, **kwargs)

    def forward(self, x, mask=None):
        b, n, device = *x.shape, x.device

        x = self.token_emb(x)

        pos_emb = self.pos_emb(torch.arange(n, device=device))
        x = x + rearrange(pos_emb, 'n d -> 1 n d')

        cls_tokens = repeat(self.cls_token, 'd -> b 1 d', b=b)
        x = torch.cat((cls_tokens, x), dim=1)

        if exists(mask):
            mask = F.pad(mask, (1, 0), value=True)

        out = self.transformer(x, mask=mask)
        return out


class VisionTransformer(nn.Module):
    def __init__(self, dim, *, image_size, patch_size, channels, **kwargs):
        super().__init__()
        assert image_size % patch_size == 0, 'Image dimensions must be divisible by the patch size.'
        num_patches = (image_size // patch_size)**2
        patch_dim = channels * patch_size**2

        self.cls_token = nn.Parameter(torch.randn(dim))

        self.to_tokens = nn.Sequential(
            Rearrange('b c (h p1) (w p2) -> b (h w) (p1 p2 c)',
                      p1=patch_size,
                      p2=patch_size), nn.Linear(patch_dim, dim))

        self.pos_emb = nn.Embedding(num_patches, dim)
        self.transformer = Transformer(dim, **kwargs)

    def forward(self, x):
        device = x.device

        x = self.to_tokens(x)
        b, n, _ = x.shape

        pos_emb = self.pos_emb(torch.arange(n, device=device))
        x = x + rearrange(pos_emb, 'n d -> 1 n d')

        cls_tokens = repeat(self.cls_token, 'd -> b 1 d', b=b)
        x = torch.cat((cls_tokens, x), dim=1)

        out = self.transformer(x)
        return out


# main clip class


class CLIP(nn.Module):
<<<<<<< HEAD
    def __init__(self,
                 *,
                 dim_text=512,
                 dim_image=512,
                 dim_latent=512,
                 num_text_tokens=10000,
                 text_enc_depth=6,
                 text_seq_len=256,
                 text_heads=8,
                 num_visual_tokens=512,
                 visual_enc_depth=6,
                 visual_heads=8,
                 visual_image_size=256,
                 visual_patch_size=32,
                 channels=3,
                 use_all_token_embeds=False):
=======
    def __init__(
        self,
        *,
        dim_text = 512,
        dim_image = 512,
        dim_latent = 512,
        num_text_tokens = 10000,
        text_enc_depth = 6,
        text_seq_len = 256,
        text_heads = 8,
        num_visual_tokens = 512,
        visual_enc_depth = 6,
        visual_heads = 8,
        visual_image_size = 256,
        visual_patch_size = 32,
        channels = 3,
        use_all_token_embeds = False,
        downsample_image_embeds = False,
        decoupled_contrastive_learning = False,
        extra_latent_projection = False,
    ):
>>>>>>> e8bf2621
        super().__init__()
        self.text_transformer = TextTransformer(dim=dim_text,
                                                num_tokens=num_text_tokens,
                                                max_seq_len=text_seq_len,
                                                depth=text_enc_depth,
                                                heads=text_heads)

        self.visual_transformer = VisionTransformer(
            dim=dim_image,
            image_size=visual_image_size,
            patch_size=visual_patch_size,
            channels=channels,
            depth=visual_enc_depth,
            heads=visual_heads)

<<<<<<< HEAD
        self.to_text_latent = nn.Linear(dim_text, dim_latent, bias=False)
        self.to_visual_latent = nn.Linear(dim_image, dim_latent, bias=False)
=======

        # text latent projection

        self.to_text_latent = nn.Linear(dim_text, dim_latent, bias = False)

        # image latent projection

        if downsample_image_embeds:
            assert use_all_token_embeds, 'must be using all token embeds for contrastive learning in order to downsampling'

            self.to_visual_latent = nn.Sequential(
                RearrangeImage(),
                nn.Conv2d(dim_image, dim_image, 4, stride = 2, padding = 1, bias = False, groups = dim_image),
                nn.Conv2d(dim_image, dim_latent, 1),
                Rearrange('b c h w -> b (h w) c')
            )
        else:
            self.to_visual_latent = nn.Linear(dim_image, dim_latent, bias = False)

        # temperature
>>>>>>> e8bf2621

        self.temperature = nn.Parameter(torch.tensor(1.))

        # from https://arxiv.org/abs/2111.07783 (FILIP paper)
        self.use_all_token_embeds = use_all_token_embeds

<<<<<<< HEAD
    def forward(self, text, image, text_mask=None, return_loss=False):
        b, device = text.shape[0], text.device

        enc_text = self.text_transformer(text, mask=text_mask)
        enc_image = self.visual_transformer(image)
=======
        # proposed in https://arxiv.org/abs/2110.06848 (DCL) and https://arxiv.org/abs/2110.11316 (CLOOB)
        self.decoupled_contrastive_learning = decoupled_contrastive_learning

        # proposed in https://arxiv.org/abs/2110.11316 (CLOOB)
        self.extra_latent_projection = extra_latent_projection

        self.to_text_latent_extra = copy.deepcopy(self.to_text_latent)
        self.to_visual_latent_extra = copy.deepcopy(self.to_visual_latent)

    def forward(
        self,
        text,
        image,
        text_mask = None,
        return_loss = False,
        freeze_image_encoder = False,   # image encoder is not trained if this is set to True, proposed by LiT paper
        text_to_image = True            # in the case the extra projection is turned on, would return different similarity values depending on modality directionality
    ):
        b, device = text.shape[0], text.device

        enc_text = self.text_transformer(text, mask = text_mask)

        # whether to train image encoder, in the case that the image net was pretrained as recommended in LiT

        image_encoding_context = null_context if not freeze_image_encoder else torch.no_grad

        with image_encoding_context():
            enc_image = self.visual_transformer(image)

            if freeze_image_encoder:
                enc_image.detach_()
>>>>>>> e8bf2621

        # depending on whether to do fine-grained CLIP or not, select either all tokens, or CLS tokens only

        if self.use_all_token_embeds:
            text_embeds = enc_text[:, 1:]
            image_embeds = enc_image[:, 1:]
        else:
            text_embeds = enc_text[:, 0]
            image_embeds = enc_image[:, 0]

        # project to latents

        text_latents = self.to_text_latent(text_embeds)
        image_latents = self.to_visual_latent(image_embeds)
        text_latents, image_latents = map(l2norm,
                                          (text_latents, image_latents))

        # calculate another set of latents for image to text (vs text to image)
        # proposed by CLOOB

        text_latents_extra, image_latents_extra = text_latents, image_latents
        if self.extra_latent_projection:
            text_latents_extra = self.to_text_latent_extra(text_embeds)
            image_latents_extra = self.to_visual_latent_extra(image_embeds)
            text_latents_extra, image_latents_extra = map(l2norm, (text_latents_extra, image_latents_extra))

        # get temperature

        temp = self.temperature.exp()

        # early return, if needed

        if not return_loss and self.use_all_token_embeds:
<<<<<<< HEAD
            return einsum('b t d, b i d -> b t i', text_latents,
                          image_latents) * temp
=======
            einsum_args = (text_latents_extra, image_latents_extra) if self.extra_latent_projection and not text_to_image else (text_latents, image_latents)
            return einsum('b t d, b i d -> b t i', *einsum_args) * temp
>>>>>>> e8bf2621

        if not return_loss and not self.use_all_token_embeds:
            einsum_args = (text_latents_extra, image_latents_extra) if self.extra_latent_projection and not text_to_image else (text_latents, image_latents)
            return einsum('b d, b d -> b', *einsum_args) * temp

        # contrastive loss

        if self.use_all_token_embeds:
            # fine-grained CLIP logic
<<<<<<< HEAD
            sim = einsum('x t d, y i d -> x y t i', text_latents,
                         image_latents) * temp
            text_to_image = reduce(reduce(sim, 'bt bi t i -> bt bi t', 'max'),
                                   'bt bi t -> bt bi', 'mean')
            image_to_text = reduce(reduce(sim, 'bt bi t i -> bt bi i', 'max'),
                                   'bt bi i -> bt bi', 'mean')
=======
            sim_text_to_image = einsum('x t d, y i d -> x y t i', text_latents, image_latents) * temp

            sim_image_to_text = sim_text_to_image
            if self.extra_latent_projection:
                sim_image_to_text = einsum('x t d, y i d -> x y t i', text_latents_extra, image_latents_extra) * temp

            if exists(text_mask):
                text_to_image = reduce(sim_text_to_image, 'bt bi t i -> bt bi t', 'max')
                text_to_image_mask = rearrange(text_mask, 'bt t -> bt 1 t')
                text_to_image = masked_mean(text_to_image, text_to_image_mask, dim = -1)

                image_to_text_mask = rearrange(text_mask, 'bt t -> bt 1 t 1')
                masked_sim = sim_image_to_text.masked_fill(~image_to_text_mask, max_neg_value(sim_image_to_text.dtype))
                image_to_text = reduce(reduce(masked_sim, 'bt bi t i -> bt bi i', 'max'), 'bt bi i -> bi bt', 'mean')
            else:
                text_to_image = reduce(reduce(sim_text_to_image, 'bt bi t i -> bt bi t', 'max'), 'bt bi t -> bt bi', 'mean')
                image_to_text = reduce(reduce(sim_image_to_text, 'bt bi t i -> bt bi i', 'max'), 'bt bi i -> bi bt', 'mean')
>>>>>>> e8bf2621
        else:
            text_to_image = einsum('t d, i d -> t i', text_latents, image_latents) * temp
            image_to_text = text_to_image.t()

            if self.extra_latent_projection:
                image_to_text = einsum('t d, i d -> i t', text_latents_extra, image_latents_extra) * temp

        # calculate loss

        # exponentiate

        text_to_image_exp, image_to_text_exp = map(torch.exp, (text_to_image, image_to_text))

        # numerators

        text_to_image_pos, image_to_text_pos = map(torch.diag, (text_to_image_exp, image_to_text_exp))

        # denominator

        if self.decoupled_contrastive_learning:
            pos_mask = torch.eye(b, device = device, dtype = torch.bool)
            text_to_image_exp, image_to_text_exp = map(lambda t: t.masked_fill(pos_mask, 0.), (text_to_image_exp, image_to_text_exp))

        text_to_image_denom, image_to_text_denom = map(lambda t: t.sum(dim = -1), (text_to_image_exp, image_to_text_exp))

        # loss

        text_to_image_loss = -log(text_to_image_pos / text_to_image_denom).mean()
        image_to_text_loss = -log(image_to_text_pos / image_to_text_denom).mean()

<<<<<<< HEAD
        labels = torch.arange(b, device=sim.device)
        loss = (F.cross_entropy(text_to_image, labels) +
                F.cross_entropy(image_to_text, labels)) / 2
=======
        loss = (text_to_image_loss + image_to_text_loss) / 2
>>>>>>> e8bf2621
        return loss<|MERGE_RESOLUTION|>--- conflicted
+++ resolved
@@ -18,13 +18,6 @@
 def default(val, d):
     return val if exists(val) else d
 
-<<<<<<< HEAD
-
-def masked_mean(t, mask, dim=1):
-    t = t.masked_fill(~mask[:, :, None], 0.)
-    return t.sum(dim=1) / mask.sum(dim=1, keepdim=True)
-
-=======
 @contextmanager
 def null_context():
     yield
@@ -40,7 +33,6 @@
 
 def log(t, eps = 1e-20):
     return torch.log(t + eps)
->>>>>>> e8bf2621
 
 def l2norm(t):
     return F.normalize(t, dim=-1, p=2)
@@ -48,12 +40,9 @@
 
 # helper classes
 
-<<<<<<< HEAD
-=======
 class RearrangeImage(nn.Module):
     def forward(self, x):
         return rearrange(x, 'b (h w) c -> b c h w', h = int(math.sqrt(x.shape[1])))
->>>>>>> e8bf2621
 
 class PreNorm(nn.Module):
     def __init__(self, dim, fn):
@@ -214,24 +203,6 @@
 
 
 class CLIP(nn.Module):
-<<<<<<< HEAD
-    def __init__(self,
-                 *,
-                 dim_text=512,
-                 dim_image=512,
-                 dim_latent=512,
-                 num_text_tokens=10000,
-                 text_enc_depth=6,
-                 text_seq_len=256,
-                 text_heads=8,
-                 num_visual_tokens=512,
-                 visual_enc_depth=6,
-                 visual_heads=8,
-                 visual_image_size=256,
-                 visual_patch_size=32,
-                 channels=3,
-                 use_all_token_embeds=False):
-=======
     def __init__(
         self,
         *,
@@ -253,7 +224,6 @@
         decoupled_contrastive_learning = False,
         extra_latent_projection = False,
     ):
->>>>>>> e8bf2621
         super().__init__()
         self.text_transformer = TextTransformer(dim=dim_text,
                                                 num_tokens=num_text_tokens,
@@ -269,10 +239,6 @@
             depth=visual_enc_depth,
             heads=visual_heads)
 
-<<<<<<< HEAD
-        self.to_text_latent = nn.Linear(dim_text, dim_latent, bias=False)
-        self.to_visual_latent = nn.Linear(dim_image, dim_latent, bias=False)
-=======
 
         # text latent projection
 
@@ -293,20 +259,12 @@
             self.to_visual_latent = nn.Linear(dim_image, dim_latent, bias = False)
 
         # temperature
->>>>>>> e8bf2621
 
         self.temperature = nn.Parameter(torch.tensor(1.))
 
         # from https://arxiv.org/abs/2111.07783 (FILIP paper)
         self.use_all_token_embeds = use_all_token_embeds
 
-<<<<<<< HEAD
-    def forward(self, text, image, text_mask=None, return_loss=False):
-        b, device = text.shape[0], text.device
-
-        enc_text = self.text_transformer(text, mask=text_mask)
-        enc_image = self.visual_transformer(image)
-=======
         # proposed in https://arxiv.org/abs/2110.06848 (DCL) and https://arxiv.org/abs/2110.11316 (CLOOB)
         self.decoupled_contrastive_learning = decoupled_contrastive_learning
 
@@ -338,7 +296,6 @@
 
             if freeze_image_encoder:
                 enc_image.detach_()
->>>>>>> e8bf2621
 
         # depending on whether to do fine-grained CLIP or not, select either all tokens, or CLS tokens only
 
@@ -372,13 +329,8 @@
         # early return, if needed
 
         if not return_loss and self.use_all_token_embeds:
-<<<<<<< HEAD
-            return einsum('b t d, b i d -> b t i', text_latents,
-                          image_latents) * temp
-=======
             einsum_args = (text_latents_extra, image_latents_extra) if self.extra_latent_projection and not text_to_image else (text_latents, image_latents)
             return einsum('b t d, b i d -> b t i', *einsum_args) * temp
->>>>>>> e8bf2621
 
         if not return_loss and not self.use_all_token_embeds:
             einsum_args = (text_latents_extra, image_latents_extra) if self.extra_latent_projection and not text_to_image else (text_latents, image_latents)
@@ -388,14 +340,6 @@
 
         if self.use_all_token_embeds:
             # fine-grained CLIP logic
-<<<<<<< HEAD
-            sim = einsum('x t d, y i d -> x y t i', text_latents,
-                         image_latents) * temp
-            text_to_image = reduce(reduce(sim, 'bt bi t i -> bt bi t', 'max'),
-                                   'bt bi t -> bt bi', 'mean')
-            image_to_text = reduce(reduce(sim, 'bt bi t i -> bt bi i', 'max'),
-                                   'bt bi i -> bt bi', 'mean')
-=======
             sim_text_to_image = einsum('x t d, y i d -> x y t i', text_latents, image_latents) * temp
 
             sim_image_to_text = sim_text_to_image
@@ -413,7 +357,6 @@
             else:
                 text_to_image = reduce(reduce(sim_text_to_image, 'bt bi t i -> bt bi t', 'max'), 'bt bi t -> bt bi', 'mean')
                 image_to_text = reduce(reduce(sim_image_to_text, 'bt bi t i -> bt bi i', 'max'), 'bt bi i -> bi bt', 'mean')
->>>>>>> e8bf2621
         else:
             text_to_image = einsum('t d, i d -> t i', text_latents, image_latents) * temp
             image_to_text = text_to_image.t()
@@ -444,11 +387,5 @@
         text_to_image_loss = -log(text_to_image_pos / text_to_image_denom).mean()
         image_to_text_loss = -log(image_to_text_pos / image_to_text_denom).mean()
 
-<<<<<<< HEAD
-        labels = torch.arange(b, device=sim.device)
-        loss = (F.cross_entropy(text_to_image, labels) +
-                F.cross_entropy(image_to_text, labels)) / 2
-=======
         loss = (text_to_image_loss + image_to_text_loss) / 2
->>>>>>> e8bf2621
         return loss